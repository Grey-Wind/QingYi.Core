<Project Sdk="Microsoft.NET.Sdk">

  <PropertyGroup>
    <TargetFrameworks>netstandard2.1;net6.0;net7.0;net8.0;net9.0;net6.0-windows;net7.0-windows;net8.0-windows;net9.0-windows;</TargetFrameworks>
    <GeneratePackageOnBuild>True</GeneratePackageOnBuild>
    <Title>QingYi.Core</Title>
<<<<<<< HEAD
    <Version>5.0.0-pre2</Version>
=======
    <Version>5.0.0-pre1</Version>
>>>>>>> 0a17fcfe
    <Authors>QingYi-Studio</Authors>
    <Copyright>AGPL-3.0</Copyright>
    <PackageProjectUrl>https://github.com/QingYi-Studio/dotnet-Library</PackageProjectUrl>
    <RepositoryUrl>https://github.com/QingYi-Studio/dotnet-Library</RepositoryUrl>
    <RepositoryType>git</RepositoryType>
    <Description>The core of our other projects.</Description>
    <PackageReadmeFile>README.md</PackageReadmeFile>
    <PackageRequireLicenseAcceptance>True</PackageRequireLicenseAcceptance>
    <PackageLicenseFile>LICENSE.md</PackageLicenseFile>
    <PackageIcon>icon.png</PackageIcon>
<<<<<<< HEAD
    <PackageTags>QingYi;Core;Shell;Folder;File;Base;Base64;Compression;</PackageTags>
=======
    <PackageTags>QingYi;Core;Shell;Folder;File</PackageTags>
>>>>>>> 0a17fcfe
    <NuGetAudit>False</NuGetAudit>
    <AllowUnsafeBlocks>True</AllowUnsafeBlocks>
    <GenerateDocumentationFile>True</GenerateDocumentationFile>
    <ProduceReferenceAssembly>True</ProduceReferenceAssembly>
<<<<<<< HEAD
    <PackageReleaseNotes>- Delete Web-related content semi-permanently.
- Base 2 codec is supported.
- Added local port scanning function.
- Added the ability to detect if an application is running.</PackageReleaseNotes>
=======
    <PackageReleaseNotes>· Refactoring project structure.
· Added compression function.
·Temporarily removes the Shell module.
· Delete Web-related content semi-permanently.</PackageReleaseNotes>
>>>>>>> 0a17fcfe
  </PropertyGroup>

  <PropertyGroup Condition="'$(Configuration)|$(TargetFramework)|$(Platform)'=='Debug|netstandard2.1|AnyCPU'">
    <FileAlignment>1024</FileAlignment>
  </PropertyGroup>

  <PropertyGroup Condition="'$(Configuration)|$(TargetFramework)|$(Platform)'=='Debug|net6.0|AnyCPU'">
    <FileAlignment>1024</FileAlignment>
  </PropertyGroup>

  <PropertyGroup Condition="'$(Configuration)|$(TargetFramework)|$(Platform)'=='Debug|net7.0|AnyCPU'">
    <FileAlignment>1024</FileAlignment>
  </PropertyGroup>

  <PropertyGroup Condition="'$(Configuration)|$(TargetFramework)|$(Platform)'=='Debug|net8.0|AnyCPU'">
    <FileAlignment>1024</FileAlignment>
  </PropertyGroup>

  <PropertyGroup Condition="'$(Configuration)|$(TargetFramework)|$(Platform)'=='Debug|net9.0|AnyCPU'">
    <FileAlignment>1024</FileAlignment>
  </PropertyGroup>

  <PropertyGroup Condition="'$(Configuration)|$(TargetFramework)|$(Platform)'=='Debug|net6.0-windows|AnyCPU'">
    <FileAlignment>1024</FileAlignment>
  </PropertyGroup>

  <PropertyGroup Condition="'$(Configuration)|$(TargetFramework)|$(Platform)'=='Debug|net7.0-windows|AnyCPU'">
    <FileAlignment>1024</FileAlignment>
  </PropertyGroup>

  <PropertyGroup Condition="'$(Configuration)|$(TargetFramework)|$(Platform)'=='Debug|net8.0-windows|AnyCPU'">
    <FileAlignment>1024</FileAlignment>
  </PropertyGroup>

  <PropertyGroup Condition="'$(Configuration)|$(TargetFramework)|$(Platform)'=='Debug|net9.0-windows|AnyCPU'">
    <FileAlignment>1024</FileAlignment>
  </PropertyGroup>

  <PropertyGroup Condition="'$(Configuration)|$(TargetFramework)|$(Platform)'=='Release|netstandard2.1|AnyCPU'">
    <FileAlignment>1024</FileAlignment>
  </PropertyGroup>

  <PropertyGroup Condition="'$(Configuration)|$(TargetFramework)|$(Platform)'=='Release|net6.0|AnyCPU'">
    <FileAlignment>1024</FileAlignment>
  </PropertyGroup>

  <PropertyGroup Condition="'$(Configuration)|$(TargetFramework)|$(Platform)'=='Release|net7.0|AnyCPU'">
    <FileAlignment>1024</FileAlignment>
  </PropertyGroup>

  <PropertyGroup Condition="'$(Configuration)|$(TargetFramework)|$(Platform)'=='Release|net8.0|AnyCPU'">
    <FileAlignment>1024</FileAlignment>
  </PropertyGroup>

  <PropertyGroup Condition="'$(Configuration)|$(TargetFramework)|$(Platform)'=='Release|net9.0|AnyCPU'">
    <FileAlignment>1024</FileAlignment>
  </PropertyGroup>

  <PropertyGroup Condition="'$(Configuration)|$(TargetFramework)|$(Platform)'=='Release|net6.0-windows|AnyCPU'">
    <FileAlignment>1024</FileAlignment>
  </PropertyGroup>

  <PropertyGroup Condition="'$(Configuration)|$(TargetFramework)|$(Platform)'=='Release|net7.0-windows|AnyCPU'">
    <FileAlignment>1024</FileAlignment>
  </PropertyGroup>

  <PropertyGroup Condition="'$(Configuration)|$(TargetFramework)|$(Platform)'=='Release|net8.0-windows|AnyCPU'">
    <FileAlignment>1024</FileAlignment>
  </PropertyGroup>

  <PropertyGroup Condition="'$(Configuration)|$(TargetFramework)|$(Platform)'=='Release|net9.0-windows|AnyCPU'">
    <FileAlignment>1024</FileAlignment>
  </PropertyGroup>

  <ItemGroup>
    <None Remove="icon.png" />
    <None Remove="readme.md" />
  </ItemGroup>

  <ItemGroup>
    <Content Include="icon.png">
      <Pack>True</Pack>
      <PackagePath>\</PackagePath>
    </Content>
  </ItemGroup>

  <ItemGroup>
    <None Include="..\LICENSE.md">
      <Pack>True</Pack>
      <PackagePath>\</PackagePath>
    </None>
    <None Include="..\README.md">
      <Pack>True</Pack>
      <PackagePath>\</PackagePath>
    </None>
  </ItemGroup>

  <ItemGroup>
    <None Update="LICENSE">
      <Pack>True</Pack>
      <PackagePath>\</PackagePath>
    </None>
  </ItemGroup>

  <ItemGroup>
    <Folder Include="FileUtility\UserProfile\AppData\" />
<<<<<<< HEAD
    <Folder Include="Network\" />
=======
    <Folder Include="Shell\" />
>>>>>>> 0a17fcfe
  </ItemGroup>

</Project><|MERGE_RESOLUTION|>--- conflicted
+++ resolved
@@ -4,11 +4,7 @@
     <TargetFrameworks>netstandard2.1;net6.0;net7.0;net8.0;net9.0;net6.0-windows;net7.0-windows;net8.0-windows;net9.0-windows;</TargetFrameworks>
     <GeneratePackageOnBuild>True</GeneratePackageOnBuild>
     <Title>QingYi.Core</Title>
-<<<<<<< HEAD
     <Version>5.0.0-pre2</Version>
-=======
-    <Version>5.0.0-pre1</Version>
->>>>>>> 0a17fcfe
     <Authors>QingYi-Studio</Authors>
     <Copyright>AGPL-3.0</Copyright>
     <PackageProjectUrl>https://github.com/QingYi-Studio/dotnet-Library</PackageProjectUrl>
@@ -19,26 +15,15 @@
     <PackageRequireLicenseAcceptance>True</PackageRequireLicenseAcceptance>
     <PackageLicenseFile>LICENSE.md</PackageLicenseFile>
     <PackageIcon>icon.png</PackageIcon>
-<<<<<<< HEAD
     <PackageTags>QingYi;Core;Shell;Folder;File;Base;Base64;Compression;</PackageTags>
-=======
-    <PackageTags>QingYi;Core;Shell;Folder;File</PackageTags>
->>>>>>> 0a17fcfe
     <NuGetAudit>False</NuGetAudit>
     <AllowUnsafeBlocks>True</AllowUnsafeBlocks>
     <GenerateDocumentationFile>True</GenerateDocumentationFile>
     <ProduceReferenceAssembly>True</ProduceReferenceAssembly>
-<<<<<<< HEAD
     <PackageReleaseNotes>- Delete Web-related content semi-permanently.
 - Base 2 codec is supported.
 - Added local port scanning function.
 - Added the ability to detect if an application is running.</PackageReleaseNotes>
-=======
-    <PackageReleaseNotes>· Refactoring project structure.
-· Added compression function.
-·Temporarily removes the Shell module.
-· Delete Web-related content semi-permanently.</PackageReleaseNotes>
->>>>>>> 0a17fcfe
   </PropertyGroup>
 
   <PropertyGroup Condition="'$(Configuration)|$(TargetFramework)|$(Platform)'=='Debug|netstandard2.1|AnyCPU'">
@@ -145,11 +130,7 @@
 
   <ItemGroup>
     <Folder Include="FileUtility\UserProfile\AppData\" />
-<<<<<<< HEAD
     <Folder Include="Network\" />
-=======
-    <Folder Include="Shell\" />
->>>>>>> 0a17fcfe
   </ItemGroup>
 
 </Project>