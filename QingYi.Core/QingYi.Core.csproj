--- conflicted
+++ resolved
@@ -1,14 +1,10 @@
-﻿<Project Sdk="Microsoft.NET.Sdk">
+<Project Sdk="Microsoft.NET.Sdk">
 
   <PropertyGroup>
     <TargetFrameworks>netstandard2.1;net6.0;net7.0;net8.0;net9.0;net6.0-windows;net7.0-windows;net8.0-windows;net9.0-windows;net9.0-browser</TargetFrameworks>
     <GeneratePackageOnBuild>True</GeneratePackageOnBuild>
     <Title>QingYi.Core</Title>
-<<<<<<< HEAD
-    <Version>5.0.0-pre3</Version>
-=======
-    <Version>5.0.0-pre2</Version>
->>>>>>> 2012113a
+    <Version>5.0.0</Version>
     <Authors>QingYi-Studio</Authors>
     <Copyright>AGPL-3.0</Copyright>
     <PackageProjectUrl>https://github.com/QingYi-Studio/dotnet-Library</PackageProjectUrl>
@@ -27,12 +23,8 @@
     <PackageReleaseNotes>- Delete Web-related content semi-permanently.
 - Base 2 codec is supported.
 - Added local port scanning function.
-<<<<<<< HEAD
 - Added the ability to detect if an application is running.
 - Rework the shell function.</PackageReleaseNotes>
-=======
-- Added the ability to detect if an application is running.</PackageReleaseNotes>
->>>>>>> 2012113a
   </PropertyGroup>
 
   <PropertyGroup Condition="'$(Configuration)|$(TargetFramework)|$(Platform)'=='Debug|netstandard2.1|AnyCPU'">
