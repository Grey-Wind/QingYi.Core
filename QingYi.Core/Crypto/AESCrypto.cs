﻿#if !BROWSER
using System;
using System.IO;
using System.Security.Cryptography;
using System.Text;
using System.Text.RegularExpressions;

namespace QingYi.Core.Crypto
{
#if NETSTANDARD2_0_OR_GREATER || NET46_OR_GREATER || NET5_0_OR_GREATER || NETCOREAPP
    /// <summary>
    /// Provides AES (Advanced Encryption Standard) encryption and decryption functionality
    /// </summary>
    /// <remarks>
    /// Implements the ICrypto interface for symmetric encryption using AES algorithm.
    /// Supports various cipher modes (CBC by default) and padding schemes (PKCS7 by default).
    /// </remarks>
    public class AESCrypto : ICrypto
    {
#if NET6_0_OR_GREATER
        private readonly Aes _aesProvider = Aes.Create();
#elif NETSTANDARD2_0_OR_GREATER || NET46_OR_GREATER || NET5_0_OR_GREATER || NETCOREAPP
        private readonly AesManaged _aesProvider = new AesManaged();
#endif
        /// <summary>
        /// Gets or sets the encryption key (must be 16, 24 or 32 bytes)
        /// </summary>
        /// <exception cref="ArgumentException">Thrown when key length is invalid</exception>
        public byte[] Key
        {
            get => _aesProvider.Key;
            set
            {
                // Validate AES key length (128/192/256 bits)
                if (value == null || (value.Length != 16 && value.Length != 24 && value.Length != 32))
                    throw new ArgumentException("AES key must be 16, 24 or 32 bytes (128, 192, 256 bits)");
                _aesProvider.Key = value;
            }
        }

        /// <summary>
        /// Gets or sets the initialization vector (must be 16 bytes)
        /// </summary>
        /// <exception cref="ArgumentException">Thrown when IV length is invalid</exception>
        public byte[] IV
        {
            get => _aesProvider.IV;
            set
            {
                // Validate IV length (16 bytes)
                if (value == null || value.Length != 16)
                    throw new ArgumentException("IV must be 16 bytes");
                _aesProvider.IV = value;
            }
        }

        /// <summary>
        /// Initializes a new instance with default CBC mode and PKCS7 padding
        /// </summary>
        public AESCrypto() : this(CipherMode.CBC, PaddingMode.PKCS7) { }

        /// <summary>
        /// Initializes a new instance with specified cipher mode and padding mode
        /// </summary>
        /// <param name="cipherMode">Symmetric algorithm cipher mode</param>
        /// <param name="paddingMode">Symmetric algorithm padding mode</param>
        public AESCrypto(CipherMode cipherMode, PaddingMode paddingMode)
        {
            _aesProvider.Mode = cipherMode;
            _aesProvider.Padding = paddingMode;
            GenerateKeyIV();
        }

        /// <summary>
        /// Generates a new random key and initialization vector
        /// </summary>
        public void GenerateKeyIV()
        {
            _aesProvider.GenerateKey();
            _aesProvider.GenerateIV();
        }

        /// <summary>
        /// Encrypts plain data using AES algorithm
        /// </summary>
        /// <param name="plainData">Data to encrypt</param>
        /// <returns>Encrypted data as byte array</returns>
        public byte[] Encrypt(byte[] plainData)
        {
            if (plainData == null || plainData.Length == 0)
                return Array.Empty<byte>();

            using (var encryptor = _aesProvider.CreateEncryptor())
            using (var ms = new MemoryStream())
            {
                using (var cs = new CryptoStream(ms, encryptor, CryptoStreamMode.Write))
                {
                    cs.Write(plainData, 0, plainData.Length);
                    cs.FlushFinalBlock();
                }
                return ms.ToArray();
            }
        }

        /// <summary>
        /// Decrypts encrypted data using AES algorithm
        /// </summary>
        /// <param name="encryptedData">Data to decrypt</param>
        /// <returns>Decrypted data as byte array</returns>
        public byte[] Decrypt(byte[] encryptedData)
        {
            if (encryptedData == null || encryptedData.Length == 0)
                return Array.Empty<byte>();

            using (var decryptor = _aesProvider.CreateDecryptor())
            using (var ms = new MemoryStream(encryptedData))
            {
                using (var cs = new CryptoStream(ms, decryptor, CryptoStreamMode.Read))
                {
                    using (var result = new MemoryStream())
                    {
                        cs.CopyTo(result);
                        return result.ToArray();
                    }
                }
            }
        }

        /// <summary>
        /// Encrypts data from input stream and writes to output stream
        /// </summary>
        /// <param name="input">Input stream containing plain data</param>
        /// <param name="output">Output stream for encrypted data</param>
        public void Encrypt(Stream input, Stream output)
        {
            using (var encryptor = _aesProvider.CreateEncryptor())
            using (var cryptoStream = new CryptoStream(output, encryptor, CryptoStreamMode.Write))
            {
                input.CopyTo(cryptoStream);
                cryptoStream.FlushFinalBlock();
            }
        }

        /// <summary>
        /// Decrypts data from input stream and writes to output stream
        /// </summary>
        /// <param name="input">Input stream containing encrypted data</param>
        /// <param name="output">Output stream for decrypted data</param>
        public void Decrypt(Stream input, Stream output)
        {
            using (var decryptor = _aesProvider.CreateDecryptor())
            using (var cryptoStream = new CryptoStream(input, decryptor, CryptoStreamMode.Read))
            {
                cryptoStream.CopyTo(output);
            }
        }

#if NETSTANDARD2_1_OR_GREATER || NETCOREAPP2_1_OR_GREATER
        /// <summary>
        /// Encrypts data from ReadOnlySpan using AES algorithm
        /// </summary>
        /// <param name="source">Data to encrypt as ReadOnlySpan</param>
        /// <returns>Encrypted data as byte array</returns>
        public byte[] Encrypt(ReadOnlySpan<byte> source)
        {
            using (var encryptor = _aesProvider.CreateEncryptor())
            {
                return encryptor.TransformFinalBlock(source.ToArray(), 0, source.Length);
            }
        }

        /// <summary>
        /// Decrypts data from ReadOnlySpan using AES algorithm
        /// </summary>
        /// <param name="source">Data to decrypt as ReadOnlySpan</param>
        /// <returns>Decrypted data as byte array</returns>
        public byte[] Decrypt(ReadOnlySpan<byte> source)
        {
            using (var decryptor = _aesProvider.CreateDecryptor())
            {
                return decryptor.TransformFinalBlock(source.ToArray(), 0, source.Length);
            }
        }
#endif

        /// <summary>
        /// Releases all resources used by the AESCrypto instance
        /// </summary>
        public void Dispose()
        {
            _aesProvider?.Dispose();
        }
    }

    /// <summary>
    /// Provides static helper methods for AES encryption/decryption
    /// </summary>
    public static class AESCryptoHelper
    {
        #region Static Methods - Byte Array Operations

        /// <summary>
        /// Encrypts data using specified key and IV
        /// </summary>
        /// <param name="data">Data to encrypt</param>
        /// <param name="key">Encryption key (16/24/32 bytes)</param>
        /// <param name="iv">Initialization vector (16 bytes)</param>
        /// <returns>Encrypted data as byte array</returns>
        public static byte[] Encrypt(byte[] data, byte[] key, byte[] iv)
        {
            using (var aes = new AESCrypto())
            {
                aes.Key = key;
                aes.IV = iv;
                return aes.Encrypt(data);
            }
        }

        /// <summary>
        /// Decrypts data using specified key and IV
        /// </summary>
        /// <param name="data">Data to decrypt</param>
        /// <param name="key">Encryption key (16/24/32 bytes)</param>
        /// <param name="iv">Initialization vector (16 bytes)</param>
        /// <returns>Decrypted data as byte array</returns>
        public static byte[] Decrypt(byte[] data, byte[] key, byte[] iv)
        {
            using (var aes = new AESCrypto())
            {
                aes.Key = key;
                aes.IV = iv;
                return aes.Decrypt(data);
            }
        }
        #endregion

        #region Static Methods - Stream Operations

        /// <summary>
        /// Encrypts data from input stream to output stream using specified key and IV
        /// </summary>
        /// <param name="input">Input stream containing plain data</param>
        /// <param name="output">Output stream for encrypted data</param>
        /// <param name="key">Encryption key (16/24/32 bytes)</param>
        /// <param name="iv">Initialization vector (16 bytes)</param>
        public static void Encrypt(Stream input, Stream output, byte[] key, byte[] iv)
        {
            using (var aes = new AESCrypto())
            {
                aes.Key = key;
                aes.IV = iv;
                aes.Encrypt(input, output);
            }
        }

        /// <summary>
        /// Decrypts data from input stream to output stream using specified key and IV
        /// </summary>
        /// <param name="input">Input stream containing encrypted data</param>
        /// <param name="output">Output stream for decrypted data</param>
        /// <param name="key">Encryption key (16/24/32 bytes)</param>
        /// <param name="iv">Initialization vector (16 bytes)</param>
        public static void Decrypt(Stream input, Stream output, byte[] key, byte[] iv)
        {
            using (var aes = new AESCrypto())
            {
                aes.Key = key;
                aes.IV = iv;
                aes.Decrypt(input, output);
            }
        }
        #endregion

        #region Static Methods - Span Operations
#if NETSTANDARD2_1_OR_GREATER || NETCOREAPP3_0_OR_GREATER
        /// <summary>
        /// Encrypts data from ReadOnlySpan using specified key and IV
        /// </summary>
        /// <param name="data">Data to encrypt as ReadOnlySpan</param>
        /// <param name="key">Encryption key (16/24/32 bytes)</param>
        /// <param name="iv">Initialization vector (16 bytes)</param>
        /// <returns>Encrypted data as byte array</returns>
        public static byte[] Encrypt(ReadOnlySpan<byte> data, byte[] key, byte[] iv)
        {
            using (var aes = new AESCrypto())
            {
                aes.Key = key;
                aes.IV = iv;
                return aes.Encrypt(data);
            }
        }

        /// <summary>
        /// Decrypts data from ReadOnlySpan using specified key and IV
        /// </summary>
        /// <param name="data">Data to decrypt as ReadOnlySpan</param>
        /// <param name="key">Encryption key (16/24/32 bytes)</param>
        /// <param name="iv">Initialization vector (16 bytes)</param>
        /// <returns>Decrypted data as byte array</returns>
        public static byte[] Decrypt(ReadOnlySpan<byte> data, byte[] key, byte[] iv)
        {
            using (var aes = new AESCrypto())
            {
                aes.Key = key;
                aes.IV = iv;
                return aes.Decrypt(data);
            }
        }
#endif
    #endregion

        #region Static Methods - String Operations

        /// <summary>
        /// Encrypts data using specified key and IV
        /// </summary>
        /// <param name="data">Data to encrypt</param>
        /// <param name="key">Encryption key</param>
        /// <param name="iv">Initialization vector</param>
        /// <returns>Encrypted data as byte array</returns>
        public static byte[] Encrypt(byte[] data, string key, string iv)
        {
            byte[] keyB = FormattingKeyIV(key, 32); // 32 字节密钥对应 AES-256
            byte[] ivB = FormattingKeyIV(iv, 16);   // 16 字节 IV 对应 AES

            using (var aes = new AESCrypto())
            {
                aes.Key = keyB;
                aes.IV = ivB;
                return aes.Encrypt(data);
            }
        }

        /// <summary>
        /// Decrypts data using specified key and IV
        /// </summary>
        /// <param name="data">Data to decrypt</param>
        /// <param name="key">Encryption key (16/24/32 bytes)</param>
        /// <param name="iv">Initialization vector (16 bytes)</param>
        /// <returns>Decrypted data as byte array</returns>
        public static byte[] Decrypt(byte[] data, string key, string iv)
        {
            byte[] keyB = FormattingKeyIV(key, 32); // 32 字节密钥对应 AES-256
            byte[] ivB = FormattingKeyIV(iv, 16);   // 16 字节 IV 对应 AES

            using (var aes = new AESCrypto())
            {
                aes.Key = keyB;
                aes.IV = ivB;
                return aes.Decrypt(data);
            }
        }

        /// <summary>
        /// Encrypts data using specified key and IV
        /// </summary>
        /// <param name="data">Data to encrypt</param>
        /// <param name="key">Encryption key</param>
        /// <param name="iv">Initialization vector</param>
        /// <returns>Encrypted data as byte array</returns>
        public static byte[] Encrypt(string data, string key, string iv)
        {
            byte[] keyB = FormattingKeyIV(key, 32); // 32 字节密钥对应 AES-256
            byte[] ivB = FormattingKeyIV(iv, 16);   // 16 字节 IV 对应 AES
            byte[] dataB = Encoding.UTF8.GetBytes(data);

            using (var aes = new AESCrypto())
            {
                aes.Key = keyB;
                aes.IV = ivB;
                return aes.Encrypt(dataB);
            }
        }

        /// <summary>
        /// Decrypts data using specified key and IV
        /// </summary>
        /// <param name="data">Data to decrypt</param>
        /// <param name="key">Encryption key (16/24/32 bytes)</param>
        /// <param name="iv">Initialization vector (16 bytes)</param>
        /// <returns>Decrypted data as byte array</returns>
        public static string Decrypt(string data, string key, string iv)
        {
            byte[] keyB = FormattingKeyIV(key, 32); // 32 字节密钥对应 AES-256
            byte[] ivB = FormattingKeyIV(iv, 16);   // 16 字节 IV 对应 AES
            byte[] dataB = Encoding.UTF8.GetBytes(data);

            using (var aes = new AESCrypto())
            {
                aes.Key = keyB;
                aes.IV = ivB;
                return Encoding.UTF8.GetString(aes.Decrypt(dataB));
            }
        }
        #endregion

<<<<<<< HEAD
=======
        #region Static Methods - String Operations

        /// <summary>
        /// Encrypts data using specified key and IV
        /// </summary>
        /// <param name="data">Data to encrypt</param>
        /// <param name="key">Encryption key</param>
        /// <param name="iv">Initialization vector</param>
        /// <returns>Encrypted data as byte array</returns>
        public static byte[] Encrypt(byte[] data, string key, string iv)
        {
            byte[] keyB = FormattingKeyIV(key, 32); // 32 字节密钥对应 AES-256
            byte[] ivB = FormattingKeyIV(iv, 16);   // 16 字节 IV 对应 AES

            using (var aes = new AESCrypto())
            {
                aes.Key = keyB;
                aes.IV = ivB;
                return aes.Encrypt(data);
            }
        }

        /// <summary>
        /// Decrypts data using specified key and IV
        /// </summary>
        /// <param name="data">Data to decrypt</param>
        /// <param name="key">Encryption key (16/24/32 bytes)</param>
        /// <param name="iv">Initialization vector (16 bytes)</param>
        /// <returns>Decrypted data as byte array</returns>
        public static byte[] Decrypt(byte[] data, string key, string iv)
        {
            byte[] keyB = FormattingKeyIV(key, 32); // 32 字节密钥对应 AES-256
            byte[] ivB = FormattingKeyIV(iv, 16);   // 16 字节 IV 对应 AES

            using (var aes = new AESCrypto())
            {
                aes.Key = keyB;
                aes.IV = ivB;
                return aes.Decrypt(data);
            }
        }

        /// <summary>
        /// Encrypts data using specified key and IV
        /// </summary>
        /// <param name="data">Data to encrypt</param>
        /// <param name="key">Encryption key</param>
        /// <param name="iv">Initialization vector</param>
        /// <returns>Encrypted data as byte array</returns>
        public static byte[] Encrypt(string data, string key, string iv)
        {
            byte[] keyB = FormattingKeyIV(key, 32); // 32 字节密钥对应 AES-256
            byte[] ivB = FormattingKeyIV(iv, 16);   // 16 字节 IV 对应 AES
            byte[] dataB = Encoding.UTF8.GetBytes(data);

            using (var aes = new AESCrypto())
            {
                aes.Key = keyB;
                aes.IV = ivB;
                return aes.Encrypt(dataB);
            }
        }

        /// <summary>
        /// Decrypts data using specified key and IV
        /// </summary>
        /// <param name="data">Data to decrypt</param>
        /// <param name="key">Encryption key (16/24/32 bytes)</param>
        /// <param name="iv">Initialization vector (16 bytes)</param>
        /// <returns>Decrypted data as byte array</returns>
        public static string Decrypt(string data, string key, string iv)
        {
            byte[] keyB = FormattingKeyIV(key, 32); // 32 字节密钥对应 AES-256
            byte[] ivB = FormattingKeyIV(iv, 16);   // 16 字节 IV 对应 AES
            byte[] dataB = Encoding.UTF8.GetBytes(data);

            using (var aes = new AESCrypto())
            {
                aes.Key = keyB;
                aes.IV = ivB;
                return Encoding.UTF8.GetString(aes.Decrypt(dataB));
            }
        }
        #endregion

>>>>>>> 1299f5dc
        /// <summary>
        /// Converts a hexadecimal string to a byte array.<br></br>
        /// 将十六进制字符串转换为字节数组。
        /// </summary>
        /// <param name="hex">
        /// The hexadecimal string to convert.<br></br>
        /// 要转换的十六进制字符串。
        /// </param>
        /// <param name="expectedLength">
        /// The desired byte length.<br></br>
        /// 所需的字节长度。
        /// </param>
        /// <returns>
        /// The corresponding byte array.<br></br>
        /// 对应的字节数组。
        /// </returns>
        /// <exception cref="ArgumentException">
        /// Thrown when the length of the <paramref name="hex"/> string is not an even number.<br></br>
        /// 当<paramref name="hex"/>字符串的长度不是偶数时抛出。
        /// </exception>
        private static byte[] FormattingKeyIV(string hex, int expectedLength)
        {
            if (string.IsNullOrWhiteSpace(hex))
            {
                throw new ArgumentException("Hex string cannot be null or empty.", nameof(hex));
            }

            hex = Regex.Replace(hex, @"[^0-9A-Fa-f]", string.Empty);

            if (hex.Length % 2 != 0)
            {
                throw new ArgumentException("Hex string must have an even length.", nameof(hex));
            }

            if (hex.Length > expectedLength * 2)
            {
                hex = hex.Substring(0, expectedLength * 2);
            }
            else if (hex.Length < expectedLength * 2)
            {
                hex = hex.PadLeft(expectedLength * 2, '0');
            }

            byte[] bytes = new byte[expectedLength];

            for (int i = 0; i < hex.Length; i += 2)
            {
                bytes[i / 2] = Convert.ToByte(hex.Substring(i, 2), 16);
            }

            return bytes;
        }
    }
#endif
}
#endif<|MERGE_RESOLUTION|>--- conflicted
+++ resolved
@@ -1,4 +1,4 @@
-﻿#if !BROWSER
+#if !BROWSER
 using System;
 using System.IO;
 using System.Security.Cryptography;
@@ -394,94 +394,6 @@
         }
         #endregion
 
-<<<<<<< HEAD
-=======
-        #region Static Methods - String Operations
-
-        /// <summary>
-        /// Encrypts data using specified key and IV
-        /// </summary>
-        /// <param name="data">Data to encrypt</param>
-        /// <param name="key">Encryption key</param>
-        /// <param name="iv">Initialization vector</param>
-        /// <returns>Encrypted data as byte array</returns>
-        public static byte[] Encrypt(byte[] data, string key, string iv)
-        {
-            byte[] keyB = FormattingKeyIV(key, 32); // 32 字节密钥对应 AES-256
-            byte[] ivB = FormattingKeyIV(iv, 16);   // 16 字节 IV 对应 AES
-
-            using (var aes = new AESCrypto())
-            {
-                aes.Key = keyB;
-                aes.IV = ivB;
-                return aes.Encrypt(data);
-            }
-        }
-
-        /// <summary>
-        /// Decrypts data using specified key and IV
-        /// </summary>
-        /// <param name="data">Data to decrypt</param>
-        /// <param name="key">Encryption key (16/24/32 bytes)</param>
-        /// <param name="iv">Initialization vector (16 bytes)</param>
-        /// <returns>Decrypted data as byte array</returns>
-        public static byte[] Decrypt(byte[] data, string key, string iv)
-        {
-            byte[] keyB = FormattingKeyIV(key, 32); // 32 字节密钥对应 AES-256
-            byte[] ivB = FormattingKeyIV(iv, 16);   // 16 字节 IV 对应 AES
-
-            using (var aes = new AESCrypto())
-            {
-                aes.Key = keyB;
-                aes.IV = ivB;
-                return aes.Decrypt(data);
-            }
-        }
-
-        /// <summary>
-        /// Encrypts data using specified key and IV
-        /// </summary>
-        /// <param name="data">Data to encrypt</param>
-        /// <param name="key">Encryption key</param>
-        /// <param name="iv">Initialization vector</param>
-        /// <returns>Encrypted data as byte array</returns>
-        public static byte[] Encrypt(string data, string key, string iv)
-        {
-            byte[] keyB = FormattingKeyIV(key, 32); // 32 字节密钥对应 AES-256
-            byte[] ivB = FormattingKeyIV(iv, 16);   // 16 字节 IV 对应 AES
-            byte[] dataB = Encoding.UTF8.GetBytes(data);
-
-            using (var aes = new AESCrypto())
-            {
-                aes.Key = keyB;
-                aes.IV = ivB;
-                return aes.Encrypt(dataB);
-            }
-        }
-
-        /// <summary>
-        /// Decrypts data using specified key and IV
-        /// </summary>
-        /// <param name="data">Data to decrypt</param>
-        /// <param name="key">Encryption key (16/24/32 bytes)</param>
-        /// <param name="iv">Initialization vector (16 bytes)</param>
-        /// <returns>Decrypted data as byte array</returns>
-        public static string Decrypt(string data, string key, string iv)
-        {
-            byte[] keyB = FormattingKeyIV(key, 32); // 32 字节密钥对应 AES-256
-            byte[] ivB = FormattingKeyIV(iv, 16);   // 16 字节 IV 对应 AES
-            byte[] dataB = Encoding.UTF8.GetBytes(data);
-
-            using (var aes = new AESCrypto())
-            {
-                aes.Key = keyB;
-                aes.IV = ivB;
-                return Encoding.UTF8.GetString(aes.Decrypt(dataB));
-            }
-        }
-        #endregion
-
->>>>>>> 1299f5dc
         /// <summary>
         /// Converts a hexadecimal string to a byte array.<br></br>
         /// 将十六进制字符串转换为字节数组。
